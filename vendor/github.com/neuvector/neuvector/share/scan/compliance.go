--- conflicted
+++ resolved
@@ -19,22 +19,15 @@
 )
 
 var (
-<<<<<<< HEAD
 	dstPrefix                     = "/usr/local/bin/scripts/cis_yamls/"
-=======
-	dstPrefix                     = "/tmp/"
->>>>>>> bfbd52d3
 	kube160YAMLFolder             = dstPrefix + "cis-1.6.0/"
 	kube123YAMLFolder             = dstPrefix + "cis-1.23/"
 	kube124YAMLFolder             = dstPrefix + "cis-1.24/"
 	kube180YAMLFolder             = dstPrefix + "cis-1.8.0/"
 	rh140YAMLFolder               = dstPrefix + "rh-1.4.0/"
-<<<<<<< HEAD
 	gke140YAMLFolder              = dstPrefix + "gke-1.4.0/"
 	aks140YAMLFolder              = dstPrefix + "aks-1.4.0/"
-	eks140YAMLFolder              = dstPrefix + "eks-1.4.0/"
-=======
->>>>>>> bfbd52d3
+	eks140YAMLFolder              = dstPrefix + "eks-1.4.0/
 	defaultYAMLFolder             = dstPrefix + "cis-1.8.0/"
 	catchDescription              = regexp.MustCompile(`^(.*?) \([^)]*\)$`)
 	complianceMetas               []api.RESTBenchMeta
