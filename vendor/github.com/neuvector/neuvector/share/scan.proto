--- conflicted
+++ resolved
@@ -141,10 +141,7 @@
     int64 Size = 24;
     ScanSignatureInfo SignatureInfo = 25;
     string Created = 26;
-<<<<<<< HEAD
-=======
     ScanTypeMap ScanTypesRequested = 27;
->>>>>>> 02832e74
 }
 
 message ScanSignatureInfo {
