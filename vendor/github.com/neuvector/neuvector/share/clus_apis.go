--- conflicted
+++ resolved
@@ -1292,10 +1292,7 @@
 	CLUSEvGroupAutoPromote
 	CLUSEvAuthDefAdminPwdUnchanged // default admin's password is not changed yet. reported every 24 hours
 	CLUSEvScannerAutoScaleDisabled // when scanner autoscale is disabled by controller
-<<<<<<< HEAD
-=======
 	CLUSEvCrdSkipped               // for crd Config import
->>>>>>> 02832e74
 )
 
 const (
